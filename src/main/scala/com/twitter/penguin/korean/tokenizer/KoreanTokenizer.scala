--- conflicted
+++ resolved
@@ -135,11 +135,7 @@
    * v VerbPrefix: 동사 접두어 ('쳐'먹어)
    * s Suffix: 접미사 (~적)
    */
-<<<<<<< HEAD
-  val SequenceDefinition = Map(
-=======
-  private val SequenceDefinition = List(
->>>>>>> 542b94c0
+  private val SequenceDefinition = Map(
     // Substantive
     "D0p*N1s0j0" -> Noun,
     // Predicate 초기뻐하다, 와주세요, 초기뻤었고, 추첨하다, 구경하기힘들다, 기뻐하는, 기쁜, 추첨해서, 좋아하다, 걸려있을
@@ -153,51 +149,7 @@
     "j1" -> Josa
   )
 
-<<<<<<< HEAD
-  val koreanPosTrie = KoreanPos.getTrie(SequenceDefinition)
-=======
-  protected[korean] val selfNode = KoreanPosTrie(null, null, ending = false)
-
-  protected[korean] def buildTrie(s: String): List[KoreanPosTrie] = {
-    def isFinal(rest: String): Boolean = {
-      val isNextOptional = rest.foldLeft(true) {
-        case (output: Boolean, c: Char) if c == '+' || c == '1' => false
-        case (output: Boolean, c: Char) => output
-      }
-      rest.length == 0 || isNextOptional
-    }
-
-    if (s.length < 2) {
-      return List()
-    }
-
-    val pos = shortCut(s.charAt(0))
-    val rule = s.charAt(1)
-    val rest = if (s.length > 1) {
-      s.slice(2, s.length)
-    } else {
-      ""
-    }
-
-    val end: Boolean = isFinal(rest)
-
-    rule match {
-      case '+' =>
-        List(KoreanPosTrie(pos, selfNode :: buildTrie(rest), end))
-      case '*' =>
-        List(KoreanPosTrie(pos, selfNode :: buildTrie(rest), end)) ++ buildTrie(rest)
-      case '1' =>
-        List(KoreanPosTrie(pos, buildTrie(rest), end))
-      case '0' =>
-        List(KoreanPosTrie(pos, buildTrie(rest), end)) ++ buildTrie(rest)
-    }
-  }
-
-  private[this] val koreanPosTrie: List[KoreanPosTrie] =
-    SequenceDefinition.foldLeft(List[KoreanPosTrie]()) {
-      (results: List[KoreanPosTrie], s: String) => buildTrie(s) ::: results
-    }
->>>>>>> 542b94c0
+  private val koreanPosTrie = KoreanPos.getTrie(SequenceDefinition)
 
   case class ParsedChunkWithMinScore(parsedChunk: Option[ParsedChunk], score: Float)
 
